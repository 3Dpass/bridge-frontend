--- conflicted
+++ resolved
@@ -373,11 +373,7 @@
   }
 }
 
-<<<<<<< HEAD
-// Export class for testing
-=======
 // Export the class for testing
->>>>>>> 7d25b72b
 export { ProviderManager };
 
 // Create singleton instance
