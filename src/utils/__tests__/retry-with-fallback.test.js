/**
 * Tests for retry-with-fallback utilities
 * These are basic tests to verify the retry mechanism works correctly
 */

import { createSearchDepthAwareRetry, CircuitBreaker, ProviderHealthMonitor } from '../retry-with-fallback';

// Mock settings functions
const mockGetHistorySearchDepth = () => 24; // 24 hours
const mockGetClaimSearchDepth = () => 12; // 12 hours

describe('Retry with Fallback', () => {
  describe('createSearchDepthAwareRetry', () => {
    it('should retry on failure with exponential backoff', async () => {
      const retryFn = createSearchDepthAwareRetry(mockGetHistorySearchDepth, mockGetClaimSearchDepth);
      
      let attemptCount = 0;
      const failingFn = async () => {
        attemptCount++;
        if (attemptCount < 3) {
          throw new Error('Network error');
        }
        return 'success';
      };

      const result = await retryFn(failingFn, {
        maxAttempts: 5,
        baseDelay: 100,
        searchDepthType: 'history'
      });

      expect(result).toBe('success');
      expect(attemptCount).toBe(3);
    });

    it('should stop retrying when search depth is too restrictive', async () => {
      const restrictiveGetHistorySearchDepth = () => 0.1; // 0.1 hours (6 minutes)
      const retryFn = createSearchDepthAwareRetry(restrictiveGetHistorySearchDepth, mockGetClaimSearchDepth);
      
      const failingFn = async () => {
        throw new Error('Network error');
      };

      await expect(retryFn(failingFn, {
        maxAttempts: 5,
        searchDepthType: 'history'
      })).rejects.toThrow('Search depth limit too restrictive');
    });

    it('should respect max attempts limit', async () => {
      const retryFn = createSearchDepthAwareRetry(mockGetHistorySearchDepth, mockGetClaimSearchDepth);
      
      const failingFn = async () => {
        throw new Error('Persistent error');
      };

      await expect(retryFn(failingFn, {
        maxAttempts: 2,
        baseDelay: 10,
        searchDepthType: 'claim'
      })).rejects.toThrow('Persistent error');
    });
  });

  describe('CircuitBreaker', () => {
    it('should open after threshold failures', async () => {
      const circuitBreaker = new CircuitBreaker(3, 1000);
      
      // First 3 failures should be allowed
      for (let i = 0; i < 3; i++) {
        await expect(circuitBreaker.execute(() => {
          throw new Error('Test error');
        })).rejects.toThrow('Test error');
      }
      
      // 4th failure should open the circuit
      await expect(circuitBreaker.execute(() => {
        throw new Error('Test error');
      })).rejects.toThrow('Circuit breaker is OPEN');
    });

    it('should close after timeout', async () => {
      const circuitBreaker = new CircuitBreaker(1, 100);
      
      // Open the circuit
      await expect(circuitBreaker.execute(() => {
        throw new Error('Test error');
      })).rejects.toThrow('Test error');
      
      // Wait for timeout
      await new Promise(resolve => setTimeout(resolve, 150));
      
      // Should work again
      const result = await circuitBreaker.execute(() => 'success');
      expect(result).toBe('success');
    });
  });

  describe('ProviderHealthMonitor', () => {
    it('should track provider health correctly', () => {
      const monitor = new ProviderHealthMonitor();

      // Record some requests
      monitor.recordRequest('ETHEREUM', null, true, 100);
      monitor.recordRequest('ETHEREUM', null, true, 200);
<<<<<<< HEAD
      monitor.recordRequest('ETHEREUM', null, false, 300, new Error('429'));

      const health = monitor.getProviderHealth('ETHEREUM');
      expect(health).toBe('rate_limited'); // 1/3 rate limit ratio (33%) exceeds 30% threshold
=======
      monitor.recordRequest('ETHEREUM', null, true, 150);
      monitor.recordRequest('ETHEREUM', null, false, 300, new Error('Network error'));

      const health = monitor.getProviderHealth('ETHEREUM');
      expect(health).toBe('degraded'); // 3/4 = 75% success rate
>>>>>>> 7d25b72b
    });

    it('should detect rate limiting', () => {
      const monitor = new ProviderHealthMonitor();
      
      // Record multiple rate limit errors
      for (let i = 0; i < 6; i++) {
        monitor.recordRequest('ETHEREUM', null, false, 100, new Error('429'));
      }
      
      const health = monitor.getProviderHealth('ETHEREUM');
      expect(health).toBe('rate_limited');
    });
  });
});<|MERGE_RESOLUTION|>--- conflicted
+++ resolved
@@ -97,24 +97,29 @@
   });
 
   describe('ProviderHealthMonitor', () => {
-    it('should track provider health correctly', () => {
+    it('should track provider health correctly for rate limiting', () => {
       const monitor = new ProviderHealthMonitor();
 
       // Record some requests
       monitor.recordRequest('ETHEREUM', null, true, 100);
       monitor.recordRequest('ETHEREUM', null, true, 200);
-<<<<<<< HEAD
       monitor.recordRequest('ETHEREUM', null, false, 300, new Error('429'));
 
       const health = monitor.getProviderHealth('ETHEREUM');
       expect(health).toBe('rate_limited'); // 1/3 rate limit ratio (33%) exceeds 30% threshold
-=======
+    });
+
+    it('should track provider health correctly for degraded state', () => {
+      const monitor = new ProviderHealthMonitor();
+
+      // Record some requests
+      monitor.recordRequest('ETHEREUM', null, true, 100);
+      monitor.recordRequest('ETHEREUM', null, true, 200);
       monitor.recordRequest('ETHEREUM', null, true, 150);
       monitor.recordRequest('ETHEREUM', null, false, 300, new Error('Network error'));
 
       const health = monitor.getProviderHealth('ETHEREUM');
       expect(health).toBe('degraded'); // 3/4 = 75% success rate
->>>>>>> 7d25b72b
     });
 
     it('should detect rate limiting', () => {
